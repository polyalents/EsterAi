#!/usr/bin/env python3
# -*- coding: utf-8 -*-
"""
AI Desktop Application
Приложение для генерации текста и изображений с помощью нейросетей
Версия: 1.0.0
"""

import sys
import os
import urllib.request
from pathlib import Path
from PyQt5.QtWidgets import QApplication, QMessageBox
from PyQt5.QtCore import Qt, QLibraryInfo
from PyQt5.QtGui import QIcon, QFont

try:
    from .ui.main_window import MainWindow
    from .utils.config import Config
except ImportError as e:
    print(f"Ошибка импорта: {e}")
    print("Убедитесь, что все файлы созданы правильно")
    sys.exit(1)


def setup_qt_environment() -> bool:
    """Ensure Qt platform plugins are accessible (mainly for Windows)."""
    try:
        import PyQt5
    except ImportError:
        print("❌ PyQt5 не найден. Установите зависимости: pip install -r requirements.txt")
        return False

<<<<<<< HEAD
=======
<<<<<<< HEAD
>>>>>>> 768e0fee
    plugins_root = Path(QLibraryInfo.location(QLibraryInfo.PluginsPath))
    plugin_dir = plugins_root / "platforms"

    if sys.platform.startswith("win"):
        qwindows_path = plugin_dir / "qwindows.dll"
        if not qwindows_path.exists():
            plugin_dir.mkdir(parents=True, exist_ok=True)
<<<<<<< HEAD
=======
=======
    plugins_root = QLibraryInfo.location(QLibraryInfo.PluginsPath)
    plugin_dir = os.path.join(plugins_root, "platforms")

    if sys.platform.startswith("win"):
        project_dir = Path(__file__).resolve().parent.parent
        venv_dll = project_dir / ".venv" / "Lib" / "site-packages" / "PyQt5" / "Qt" / "plugins" / "platforms" / "qwindows.dll"
        if not venv_dll.exists():
            os.makedirs(venv_dll.parent, exist_ok=True)
>>>>>>> main
>>>>>>> 768e0fee
            url = (
                "https://github.com/Alexhuszagh/pyqt5-tools/raw/master/pyqt5_tools/Qt/plugins/platforms/qwindows.dll"
            )
            try:
                print("Скачивание qwindows.dll...")
<<<<<<< HEAD
                urllib.request.urlretrieve(url, str(qwindows_path))
=======
<<<<<<< HEAD
                urllib.request.urlretrieve(url, str(qwindows_path))
=======
                urllib.request.urlretrieve(url, str(venv_dll))
>>>>>>> main
>>>>>>> 768e0fee
                print("qwindows.dll скачан")
            except Exception as e:
                print(f"❌ Не удалось скачать qwindows.dll: {e}")
                return False
<<<<<<< HEAD
=======
<<<<<<< HEAD
=======
        plugin_dir = str(venv_dll.parent)
>>>>>>> main
>>>>>>> 768e0fee

    os.environ["QT_QPA_PLATFORM_PLUGIN_PATH"] = str(plugin_dir)
    return True


class AIDesktopApp:
    def __init__(self):
        self.app = QApplication(sys.argv)
        self.setup_application()
        self.main_window = None
        
    def setup_application(self):
        """Настройка основных параметров приложения"""
        # Информация о приложении
        self.app.setApplicationName("AI Desktop Generator")
        self.app.setApplicationVersion("1.0.0")
        self.app.setOrganizationName("AI Creative Studio")
        
        # Настройка темной темы
        self.setup_dark_theme()
        
        # Настройка шрифтов
        self.setup_fonts()
        
        # Обработка высокого DPI
        self.app.setAttribute(Qt.AA_EnableHighDpiScaling, True)
        self.app.setAttribute(Qt.AA_UseHighDpiPixmaps, True)
        
    def setup_dark_theme(self):
        """Применение темной темы"""
        dark_style = """
        QMainWindow {
            background-color: #1e1e1e;
            color: #ffffff;
        }
        
        QTabWidget::pane {
            border: 1px solid #3c3c3c;
            background-color: #2d2d30;
        }
        
        QTabWidget::tab-bar {
            left: 5px;
        }
        
        QTabBar::tab {
            background-color: #3c3c3c;
            color: #ffffff;
            padding: 8px 16px;
            margin-right: 2px;
            border-top-left-radius: 4px;
            border-top-right-radius: 4px;
        }
        
        QTabBar::tab:selected {
            background-color: #007acc;
        }
        
        QTabBar::tab:hover {
            background-color: #4c4c4c;
        }
        
        QPushButton {
            background-color: #0e639c;
            color: white;
            border: none;
            padding: 8px 16px;
            border-radius: 4px;
            font-weight: bold;
        }
        
        QPushButton:hover {
            background-color: #1177bb;
        }
        
        QPushButton:pressed {
            background-color: #005a9e;
        }
        
        QPushButton:disabled {
            background-color: #3c3c3c;
            color: #808080;
        }
        
        QTextEdit, QPlainTextEdit {
            background-color: #1e1e1e;
            color: #ffffff;
            border: 1px solid #3c3c3c;
            border-radius: 4px;
            padding: 8px;
        }
        
        QLineEdit {
            background-color: #1e1e1e;
            color: #ffffff;
            border: 1px solid #3c3c3c;
            border-radius: 4px;
            padding: 6px;
        }
        
        QComboBox {
            background-color: #1e1e1e;
            color: #ffffff;
            border: 1px solid #3c3c3c;
            border-radius: 4px;
            padding: 6px;
        }
        
        QComboBox::drop-down {
            border: none;
        }
        
        QComboBox::down-arrow {
            image: none;
            border-style: solid;
            border-width: 3px;
            border-color: transparent transparent #ffffff transparent;
        }
        
        QSlider::groove:horizontal {
            background-color: #3c3c3c;
            height: 6px;
            border-radius: 3px;
        }
        
        QSlider::handle:horizontal {
            background-color: #007acc;
            width: 16px;
            border-radius: 8px;
            margin: -5px 0;
        }
        
        QProgressBar {
            background-color: #3c3c3c;
            color: #ffffff;
            border-radius: 4px;
            text-align: center;
        }
        
        QProgressBar::chunk {
            background-color: #007acc;
            border-radius: 4px;
        }
        
        QLabel {
            color: #ffffff;
        }
        
        QGroupBox {
            color: #ffffff;
            border: 1px solid #3c3c3c;
            border-radius: 4px;
            margin-top: 10px;
            padding-top: 10px;
        }
        
        QGroupBox::title {
            subcontrol-origin: margin;
            left: 10px;
            padding: 0 5px 0 5px;
        }
        
        QScrollBar:vertical {
            background-color: #2d2d30;
            width: 12px;
            border-radius: 6px;
        }
        
        QScrollBar::handle:vertical {
            background-color: #484848;
            border-radius: 6px;
            min-height: 20px;
        }
        
        QScrollBar::handle:vertical:hover {
            background-color: #5a5a5a;
        }
        
        QMenuBar {
            background-color: #2d2d30;
            color: #ffffff;
        }
        
        QMenuBar::item:selected {
            background-color: #3e3e42;
        }
        
        QMenu {
            background-color: #2d2d30;
            color: #ffffff;
            border: 1px solid #3c3c3c;
        }
        
        QMenu::item:selected {
            background-color: #007acc;
        }
        """
        
        self.app.setStyleSheet(dark_style)
        
    def setup_fonts(self):
        """Настройка шрифтов"""
        # Основной шрифт для интерфейса
        font = QFont("Segoe UI", 9)
        self.app.setFont(font)
        
    def run(self):
        """Запуск приложения"""
        try:
            # Создаем главное окно
            self.main_window = MainWindow()
            self.main_window.show()
            
            # Центрируем окно на экране
            self.center_window()
            
            return self.app.exec_()
            
        except Exception as e:
            QMessageBox.critical(
                None, 
                "Критическая ошибка", 
                f"Не удалось запустить приложение:\n{str(e)}\n\nПроверьте, что все файлы созданы правильно."
            )
            return 1
            
    def center_window(self):
        """Центрирование окна на экране"""
        if self.main_window:
            screen = self.app.primaryScreen().geometry()
            window = self.main_window.geometry()
            x = (screen.width() - window.width()) // 2
            y = (screen.height() - window.height()) // 2
            self.main_window.move(x, y)


def main():
    """Точка входа в приложение"""
    # Обработка аргументов командной строки
    if len(sys.argv) > 1:
        if sys.argv[1] in ['--help', '-h']:
            print("AI Desktop Generator v1.0.0")
            print("Использование: python main.py [опции]")
            print("\nОпции:")
            print("  --help, -h     Показать эту справку")
            print("  --version, -v  Показать версию")
            return 0
        elif sys.argv[1] in ['--version', '-v']:
            print("AI Desktop Generator v1.0.0")
            return 0
    
    # Проверка зависимостей
    try:
        import torch
        import transformers
        import diffusers
        from PIL import Image
    except ImportError as e:
        print(f"❌ Отсутствует зависимость: {e}")
        print("\n🔧 Установите зависимости:")
        print("pip install -r requirements.txt")
        return 1

    if not setup_qt_environment():
        return 1

    # Создание и запуск приложения
    try:
        app = AIDesktopApp()
        return app.run()
    except Exception as e:
        print(f"❌ Критическая ошибка: {e}")
        return 1


if __name__ == "__main__":
    sys.exit(main())<|MERGE_RESOLUTION|>--- conflicted
+++ resolved
@@ -31,10 +31,8 @@
         print("❌ PyQt5 не найден. Установите зависимости: pip install -r requirements.txt")
         return False
 
-<<<<<<< HEAD
-=======
-<<<<<<< HEAD
->>>>>>> 768e0fee
+ uuc0jm-codex/fix-import-paths-for-ai_desktop_app
+
     plugins_root = Path(QLibraryInfo.location(QLibraryInfo.PluginsPath))
     plugin_dir = plugins_root / "platforms"
 
@@ -42,9 +40,8 @@
         qwindows_path = plugin_dir / "qwindows.dll"
         if not qwindows_path.exists():
             plugin_dir.mkdir(parents=True, exist_ok=True)
-<<<<<<< HEAD
-=======
-=======
+ uuc0jm-codex/fix-import-paths-for-ai_desktop_app
+
     plugins_root = QLibraryInfo.location(QLibraryInfo.PluginsPath)
     plugin_dir = os.path.join(plugins_root, "platforms")
 
@@ -53,33 +50,26 @@
         venv_dll = project_dir / ".venv" / "Lib" / "site-packages" / "PyQt5" / "Qt" / "plugins" / "platforms" / "qwindows.dll"
         if not venv_dll.exists():
             os.makedirs(venv_dll.parent, exist_ok=True)
->>>>>>> main
->>>>>>> 768e0fee
+
             url = (
                 "https://github.com/Alexhuszagh/pyqt5-tools/raw/master/pyqt5_tools/Qt/plugins/platforms/qwindows.dll"
             )
             try:
                 print("Скачивание qwindows.dll...")
-<<<<<<< HEAD
                 urllib.request.urlretrieve(url, str(qwindows_path))
-=======
-<<<<<<< HEAD
+
+
                 urllib.request.urlretrieve(url, str(qwindows_path))
-=======
+
                 urllib.request.urlretrieve(url, str(venv_dll))
->>>>>>> main
->>>>>>> 768e0fee
+
                 print("qwindows.dll скачан")
             except Exception as e:
                 print(f"❌ Не удалось скачать qwindows.dll: {e}")
                 return False
-<<<<<<< HEAD
-=======
-<<<<<<< HEAD
-=======
+
         plugin_dir = str(venv_dll.parent)
->>>>>>> main
->>>>>>> 768e0fee
+
 
     os.environ["QT_QPA_PLATFORM_PLUGIN_PATH"] = str(plugin_dir)
     return True
